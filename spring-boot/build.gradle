code merge testing
plugins {
	id "java-library"
	id "org.jetbrains.kotlin.jvm"
	id "org.springframework.boot.conventions"
	id "org.springframework.boot.configuration-properties"
	id "org.springframework.boot.deployed"
	id "org.springframework.boot.optional-dependencies"
}

description = "Spring Boot"

def tomcatConfigProperties = "$buildDir/tomcat-config-properties"

configurations {
	tomcatDistribution
}

dependencies {
	annotationProcessor("org.apache.logging.log4j:log4j-core")

	api("org.springframework:spring-core")
	api("org.springframework:spring-context")

	optional("ch.qos.logback:logback-classic")
	optional("com.atomikos:transactions-jdbc")
	optional("com.atomikos:transactions-jms")
	optional("com.atomikos:transactions-jta")
	optional("com.fasterxml.jackson.core:jackson-databind")
	optional("com.h2database:h2")
	optional("com.google.code.gson:gson")
	optional("com.oracle.database.jdbc:ucp")
	optional("com.oracle.database.jdbc:ojdbc8")
	optional("com.samskivert:jmustache")
	optional("com.zaxxer:HikariCP")
	optional("io.netty:netty-tcnative-boringssl-static")
	optional("io.projectreactor:reactor-tools")
	optional("io.projectreactor.netty:reactor-netty-http")
	optional("io.r2dbc:r2dbc-pool")
	optional("io.rsocket:rsocket-core")
	optional("io.rsocket:rsocket-transport-netty")
	optional("io.undertow:undertow-servlet") {
		exclude group: "org.jboss.spec.javax.annotation", module: "jboss-annotations-api_1.2_spec"
		exclude group: "org.jboss.spec.javax.servlet", module: "jboss-servlet-api_4.0_spec"
	}
	optional("javax.jms:javax.jms-api")
	optional("javax.servlet:javax.servlet-api")
	optional("junit:junit")
	optional("org.apache.commons:commons-dbcp2")
	optional("org.apache.httpcomponents:httpclient")
	optional("org.apache.httpcomponents.client5:httpclient5")
	optional("org.apache.logging.log4j:log4j-api")
	optional("org.apache.logging.log4j:log4j-core")
	optional("org.apache.tomcat.embed:tomcat-embed-core")
	optional("org.apache.tomcat.embed:tomcat-embed-jasper")
	optional("org.apache.tomcat:tomcat-jdbc")
	optional("org.assertj:assertj-core")
	optional("org.codehaus.groovy:groovy")
	optional("org.codehaus.groovy:groovy-xml")
	optional("org.eclipse.jetty:jetty-servlets")
	optional("org.eclipse.jetty:jetty-util")
	optional("org.eclipse.jetty:jetty-webapp")
	optional("org.eclipse.jetty:jetty-alpn-conscrypt-server")
	optional("org.eclipse.jetty.http2:http2-server")
	optional("org.flywaydb:flyway-core")
	optional("org.hamcrest:hamcrest-library")
	optional("org.hibernate:hibernate-core")
	optional("org.hibernate.validator:hibernate-validator")
	optional("org.jooq:jooq")
	optional("org.liquibase:liquibase-core")
	optional("org.postgresql:postgresql")
	optional("org.slf4j:jul-to-slf4j")
	optional("org.slf4j:slf4j-api")
	optional("org.springframework:spring-messaging")
	optional("org.springframework:spring-orm")
	optional("org.springframework:spring-oxm")
	optional("org.springframework:spring-r2dbc")
	optional("org.springframework:spring-test")
	optional("org.springframework:spring-web")
	optional("org.springframework:spring-webflux")
	optional("org.springframework:spring-webmvc")
	optional("org.springframework.security:spring-security-web")
	optional("org.springframework.ws:spring-ws-core")
	optional("org.yaml:snakeyaml")
	optional("org.jetbrains.kotlin:kotlin-reflect")
	optional("org.jetbrains.kotlin:kotlin-stdlib")

	testImplementation(project(":spring-boot-project:spring-boot-tools:spring-boot-test-support"))
	testImplementation("com.google.appengine:appengine-api-1.0-sdk")
	testImplementation("com.ibm.db2:jcc")
	testImplementation("com.jayway.jsonpath:json-path")
	testImplementation("com.microsoft.sqlserver:mssql-jdbc")
	testImplementation("com.squareup.okhttp3:okhttp")
	testImplementation("com.sun.xml.messaging.saaj:saaj-impl")
	testImplementation("io.projectreactor:reactor-test")
	testImplementation("io.r2dbc:r2dbc-h2")
	testImplementation("javax.xml.ws:jaxws-api")
	testImplementation("mysql:mysql-connector-java")
	testImplementation("net.sourceforge.jtds:jtds")
	testImplementation("org.apache.derby:derby")
	testImplementation("org.awaitility:awaitility")
	testImplementation("org.eclipse.jetty:jetty-client")
	testImplementation("org.eclipse.jetty.http2:http2-client")
	testImplementation("org.eclipse.jetty.http2:http2-http-client-transport")
	testImplementation("org.firebirdsql.jdbc:jaybird-jdk18")
	testImplementation("org.hsqldb:hsqldb")
	testImplementation("org.junit.jupiter:junit-jupiter")
	testImplementation("org.mariadb.jdbc:mariadb-java-client")
	testImplementation("org.mockito:mockito-core")
	testImplementation("org.mockito:mockito-junit-jupiter")
	testImplementation("org.springframework:spring-context-support")
	testImplementation("org.springframework.data:spring-data-redis")
	testImplementation("org.springframework.data:spring-data-r2dbc")
	testImplementation("org.xerial:sqlite-jdbc")

	testRuntimeOnly("org.testcontainers:jdbc") {
		exclude group: "javax.annotation", module: "javax.annotation-api"
		exclude group: "javax.xml.bind", module: "jaxb-api"
	}

	tomcatDistribution("org.apache.tomcat:tomcat:${tomcatVersion}@zip")
}

task extractTomcatConfigProperties(type: Sync) {
	destinationDir = file(tomcatConfigProperties)
	from {
		zipTree(configurations.tomcatDistribution.incoming.files.singleFile).matching {
			include '**/conf/catalina.properties'
		}.singleFile
	}
}

sourceSets {
	test {
		output.dir(tomcatConfigProperties, builtBy: "extractTomcatConfigProperties")
	}
}

compileKotlin {
	kotlinOptions {
		jvmTarget = 1.8
	}
}

compileTestKotlin {
	kotlinOptions {
		jvmTarget = 1.8
	}
}

compileJava {
	doLast new org.springframework.boot.build.log4j2.ReproducibleLog4j2PluginsDatAction()
}
<<<<<<< HEAD
Testing Dev code merging 
=======

Testing STG merge conflicts issue
>>>>>>> 38a84ab8
<|MERGE_RESOLUTION|>--- conflicted
+++ resolved
@@ -151,9 +151,4 @@
 compileJava {
 	doLast new org.springframework.boot.build.log4j2.ReproducibleLog4j2PluginsDatAction()
 }
-<<<<<<< HEAD
-Testing Dev code merging 
-=======
-
 Testing STG merge conflicts issue
->>>>>>> 38a84ab8
